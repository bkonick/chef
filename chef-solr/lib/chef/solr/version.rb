--- conflicted
+++ resolved
@@ -1,10 +1,6 @@
 class Chef
   class Solr
-<<<<<<< HEAD
-    VERSION = '0.10.7'
-=======
     VERSION = '0.10.8'
->>>>>>> 4ae2e384
 
     # Solr Schema. Used to detect incompatibilities between installed solr and
     # chef-solr versions.
