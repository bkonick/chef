#
# Author:: Adam Jacob (<adam@opscode.com>)
# Copyright:: Copyright (c) 2010 Opscode, Inc.
# License:: Apache License, Version 2.0
#
# Licensed under the Apache License, Version 2.0 (the "License");
# you may not use this file except in compliance with the License.
# You may obtain a copy of the License at
#
#     http://www.apache.org/licenses/LICENSE-2.0
#
# Unless required by applicable law or agreed to in writing, software
# distributed under the License is distributed on an "AS IS" BASIS,
# WITHOUT WARRANTIES OR CONDITIONS OF ANY KIND, either express or implied.
# See the License for the specific language governing permissions and
# limitations under the License.
#

require 'chef/knife'
require 'chef/knife/data_bag_secret_options'
require 'erubis'
require 'chef/knife/bootstrap/chef_vault_handler'
require 'chef/knife/bootstrap/client_builder'

class Chef
  class Knife
    class Bootstrap < Knife
      include DataBagSecretOptions

      attr_accessor :client_builder
      attr_accessor :chef_vault_handler

      deps do
        require 'chef/knife/core/bootstrap_context'
        require 'chef/json_compat'
        require 'tempfile'
        require 'highline'
        require 'net/ssh'
        require 'net/ssh/multi'
        require 'chef/knife/ssh'
        Chef::Knife::Ssh.load_deps
      end

      banner "knife bootstrap FQDN (options)"

      option :ssh_user,
        :short => "-x USERNAME",
        :long => "--ssh-user USERNAME",
        :description => "The ssh username",
        :default => "root"

      option :ssh_password,
        :short => "-P PASSWORD",
        :long => "--ssh-password PASSWORD",
        :description => "The ssh password"

      option :ssh_port,
        :short => "-p PORT",
        :long => "--ssh-port PORT",
        :description => "The ssh port",
        :proc => Proc.new { |key| Chef::Config[:knife][:ssh_port] = key }

      option :ssh_gateway,
        :short => "-G GATEWAY",
        :long => "--ssh-gateway GATEWAY",
        :description => "The ssh gateway",
        :proc => Proc.new { |key| Chef::Config[:knife][:ssh_gateway] = key }

      option :forward_agent,
        :short => "-A",
        :long => "--forward-agent",
        :description => "Enable SSH agent forwarding",
        :boolean => true

      option :identity_file,
        :short => "-i IDENTITY_FILE",
        :long => "--identity-file IDENTITY_FILE",
        :description => "The SSH identity file used for authentication"

      option :chef_node_name,
        :short => "-N NAME",
        :long => "--node-name NAME",
        :description => "The Chef node name for your new node"

      option :prerelease,
        :long => "--prerelease",
        :description => "Install the pre-release chef gems"

      option :bootstrap_version,
        :long => "--bootstrap-version VERSION",
        :description => "The version of Chef to install",
        :proc => lambda { |v| Chef::Config[:knife][:bootstrap_version] = v }

      option :bootstrap_proxy,
        :long => "--bootstrap-proxy PROXY_URL",
        :description => "The proxy server for the node being bootstrapped",
        :proc => Proc.new { |p| Chef::Config[:knife][:bootstrap_proxy] = p }

      option :bootstrap_no_proxy,
        :long => "--bootstrap-no-proxy [NO_PROXY_URL|NO_PROXY_IP]",
        :description => "Do not proxy locations for the node being bootstrapped; this option is used internally by Opscode",
        :proc => Proc.new { |np| Chef::Config[:knife][:bootstrap_no_proxy] = np }

      # DEPR: Remove this option in Chef 13
      option :distro,
        :short => "-d DISTRO",
        :long => "--distro DISTRO",
        :description => "Bootstrap a distro using a template. [DEPRECATED] Use -t / --bootstrap-template option instead.",
        :proc        => Proc.new { |v|
          Chef::Log.warn("[DEPRECATED] -d / --distro option is deprecated. Use -t / --bootstrap-template option instead.")
          v
        }

      option :bootstrap_template,
        :short => "-t TEMPLATE",
        :long => "--bootstrap-template TEMPLATE",
        :description => "Bootstrap Chef using a built-in or custom template. Set to the full path of an erb template or use one of the built-in templates."

      option :use_sudo,
        :long => "--sudo",
        :description => "Execute the bootstrap via sudo",
        :boolean => true

      option :use_sudo_password,
        :long => "--use-sudo-password",
        :description => "Execute the bootstrap via sudo with password",
        :boolean => false

      # DEPR: Remove this option in Chef 13
      option :template_file,
        :long => "--template-file TEMPLATE",
        :description => "Full path to location of template to use. [DEPRECATED] Use -t / --bootstrap-template option instead.",
        :proc        => Proc.new { |v|
          Chef::Log.warn("[DEPRECATED] --template-file option is deprecated. Use -t / --bootstrap-template option instead.")
          v
        }

      option :run_list,
        :short => "-r RUN_LIST",
        :long => "--run-list RUN_LIST",
        :description => "Comma separated list of roles/recipes to apply",
        :proc => lambda { |o| o.split(/[\s,]+/) },
        :default => []

      option :first_boot_attributes,
        :short => "-j JSON_ATTRIBS",
        :long => "--json-attributes",
        :description => "A JSON string to be added to the first run of chef-client",
        :proc => lambda { |o| Chef::JSONCompat.parse(o) },
        :default => {}

      option :host_key_verify,
        :long => "--[no-]host-key-verify",
        :description => "Verify host key, enabled by default.",
        :boolean => true,
        :default => true

      option :hint,
        :long => "--hint HINT_NAME[=HINT_FILE]",
        :description => "Specify Ohai Hint to be set on the bootstrap target.  Use multiple --hint options to specify multiple hints.",
        :proc => Proc.new { |h|
          Chef::Config[:knife][:hints] ||= Hash.new
          name, path = h.split("=")
          Chef::Config[:knife][:hints][name] = path ? Chef::JSONCompat.parse(::File.read(path)) : Hash.new
        }

      option :bootstrap_url,
        :long        => "--bootstrap-url URL",
        :description => "URL to a custom installation script",
        :proc        => Proc.new { |u| Chef::Config[:knife][:bootstrap_url] = u }

      option :bootstrap_install_command,
        :long        => "--bootstrap-install-command COMMANDS",
        :description => "Custom command to install chef-client",
        :proc        => Proc.new { |ic| Chef::Config[:knife][:bootstrap_install_command] = ic }

      option :bootstrap_wget_options,
        :long        => "--bootstrap-wget-options OPTIONS",
        :description => "Add options to wget when installing chef-client",
        :proc        => Proc.new { |wo| Chef::Config[:knife][:bootstrap_wget_options] = wo }

      option :bootstrap_curl_options,
        :long        => "--bootstrap-curl-options OPTIONS",
        :description => "Add options to curl when install chef-client",
        :proc        => Proc.new { |co| Chef::Config[:knife][:bootstrap_curl_options] = co }

      option :node_ssl_verify_mode,
        :long        => "--node-ssl-verify-mode [peer|none]",
        :description => "Whether or not to verify the SSL cert for all HTTPS requests.",
        :proc        => Proc.new { |v|
          valid_values = ["none", "peer"]
          unless valid_values.include?(v)
            raise "Invalid value '#{v}' for --node-ssl-verify-mode. Valid values are: #{valid_values.join(", ")}"
          end
        }

      option :node_verify_api_cert,
        :long        => "--[no-]node-verify-api-cert",
        :description => "Verify the SSL cert for HTTPS requests to the Chef server API.",
        :boolean     => true

<<<<<<< HEAD
=======
      option :bootstrap_vault_file,
        :long        => '--bootstrap-vault-file VAULT_FILE',
        :description => 'A JSON file with a list of vault(s) and item(s) to be updated'

      option :bootstrap_vault_json,
        :long        => '--bootstrap-vault-json VAULT_JSON',
        :description => 'A JSON string with the vault(s) and item(s) to be updated'

      option :bootstrap_vault_item,
        :long        => '--bootstrap-vault-item VAULT_ITEM',
        :description => 'A single vault and item to update as "vault:item"',
        :proc        => Proc.new { |i|
          (vault, item) = i.split(/:/)
          Chef::Config[:knife][:bootstrap_vault_item] ||= {}
          Chef::Config[:knife][:bootstrap_vault_item][vault] ||= []
          Chef::Config[:knife][:bootstrap_vault_item][vault].push(item)
          Chef::Config[:knife][:bootstrap_vault_item]
        }

      def initialize(argv=[])
        super
        @client_builder = Chef::Knife::Bootstrap::ClientBuilder.new(
          chef_config: Chef::Config,
          knife_config: config,
          ui: ui,
        )
        @chef_vault_handler = Chef::Knife::Bootstrap::ChefVaultHandler.new(
          knife_config: config,
          ui: ui
        )
      end

      # The default bootstrap template to use to bootstrap a server This is a public API hook
      # which knife plugins use or inherit and override.
      #
      # @return [String] Default bootstrap template
>>>>>>> a7f5c929
      def default_bootstrap_template
        "chef-full"
      end

<<<<<<< HEAD
=======
      # The server_name is the DNS or IP we are going to connect to, it is not necessarily
      # the node name, the fqdn, or the hostname of the server.  This is a public API hook
      # which knife plugins use or inherit and override.
      #
      # @return [String] The DNS or IP that bootstrap will connect to
      def server_name
        Array(@name_args).first
      end

>>>>>>> a7f5c929
      def bootstrap_template
        # The order here is important. We want to check if we have the new Chef 12 option is set first.
        # Knife cloud plugins unfortunately all set a default option for the :distro so it should be at
        # the end.
        config[:bootstrap_template] || config[:template_file] || config[:distro] || default_bootstrap_template
      end

      def find_template
        template = bootstrap_template

        # Use the template directly if it's a path to an actual file
        if File.exists?(template)
          Chef::Log.debug("Using the specified bootstrap template: #{File.dirname(template)}")
          return template
        end

        # Otherwise search the template directories until we find the right one
        bootstrap_files = []
        bootstrap_files << File.join(File.dirname(__FILE__), 'bootstrap/templates', "#{template}.erb")
        bootstrap_files << File.join(Knife.chef_config_dir, "bootstrap", "#{template}.erb") if Chef::Knife.chef_config_dir
        bootstrap_files << File.join(ENV['HOME'], '.chef', 'bootstrap', "#{template}.erb") if ENV['HOME']
        bootstrap_files << Gem.find_files(File.join("chef","knife","bootstrap","#{template}.erb"))
        bootstrap_files.flatten!

        template_file = Array(bootstrap_files).find do |bootstrap_template|
          Chef::Log.debug("Looking for bootstrap template in #{File.dirname(bootstrap_template)}")
          File.exists?(bootstrap_template)
        end

        unless template_file
          ui.info("Can not find bootstrap definition for #{template}")
          raise Errno::ENOENT
        end

        Chef::Log.debug("Found bootstrap template in #{File.dirname(template_file)}")

        template_file
      end

      def secret
        @secret ||= encryption_secret_provided_ignore_encrypt_flag? ? read_secret : nil
      end

      def bootstrap_context
        @bootstrap_context ||= Knife::Core::BootstrapContext.new(
          config,
          config[:run_list],
          Chef::Config,
          secret
        )
      end

      def render_template
        template_file = find_template
        template = IO.read(template_file).chomp
        Erubis::Eruby.new(template).evaluate(bootstrap_context)
      end

      def run
        validate_name_args!

        $stdout.sync = true

        # chef-vault integration must use the new client-side hawtness, otherwise to use the
        # new client-side hawtness, just delete your validation key.
        if chef_vault_handler.doing_chef_vault? || !File.exist?(File.expand_path(Chef::Config[:validation_key]))
          client_builder.run

          chef_vault_handler.run(node_name: config[:chef_node_name])

          bootstrap_context.client_pem = client_builder.client_path
        else
          ui.info("Doing old-style registration with the validation key at #{Chef::Config[:validation_key]}...")
          ui.info("Delete your validation key in order to use your user credentials instead")
          ui.info("")
        end

        ui.info("Connecting to #{ui.color(server_name, :bold)}")

        begin
          knife_ssh.run
        rescue Net::SSH::AuthenticationFailed
          if config[:ssh_password]
            raise
          else
            ui.info("Failed to authenticate #{config[:ssh_user]} - trying password auth")
            knife_ssh_with_password_auth.run
          end
        end
      end

      def validate_name_args!
        if server_name.nil?
          ui.error("Must pass an FQDN or ip to bootstrap")
          exit 1
        elsif server_name == "windows"
          # catches "knife bootstrap windows" when that command is not installed
          ui.warn("Hostname containing 'windows' specified. Please install 'knife-windows' if you are attempting to bootstrap a Windows node via WinRM.")
        end
      end

      def knife_ssh
        ssh = Chef::Knife::Ssh.new
        ssh.ui = ui
        ssh.name_args = [ server_name, ssh_command ]
        ssh.config[:ssh_user] = config[:ssh_user]
        ssh.config[:ssh_password] = config[:ssh_password]
        ssh.config[:ssh_port] = config[:ssh_port]
        ssh.config[:ssh_gateway] = config[:ssh_gateway]
        ssh.config[:forward_agent] = config[:forward_agent]
        ssh.config[:identity_file] = config[:identity_file]
        ssh.config[:manual] = true
        ssh.config[:host_key_verify] = config[:host_key_verify]
        ssh.config[:on_error] = :raise
        ssh
      end

      def knife_ssh_with_password_auth
        ssh = knife_ssh
        ssh.config[:identity_file] = nil
        ssh.config[:ssh_password] = ssh.get_password
        ssh
      end

      def ssh_command
        command = render_template

        if config[:use_sudo]
          command = config[:use_sudo_password] ? "echo '#{config[:ssh_password]}' | sudo -S #{command}" : "sudo #{command}"
        end

        command
      end
    end
  end
end<|MERGE_RESOLUTION|>--- conflicted
+++ resolved
@@ -199,8 +199,6 @@
         :description => "Verify the SSL cert for HTTPS requests to the Chef server API.",
         :boolean     => true
 
-<<<<<<< HEAD
-=======
       option :bootstrap_vault_file,
         :long        => '--bootstrap-vault-file VAULT_FILE',
         :description => 'A JSON file with a list of vault(s) and item(s) to be updated'
@@ -237,13 +235,10 @@
       # which knife plugins use or inherit and override.
       #
       # @return [String] Default bootstrap template
->>>>>>> a7f5c929
       def default_bootstrap_template
         "chef-full"
       end
 
-<<<<<<< HEAD
-=======
       # The server_name is the DNS or IP we are going to connect to, it is not necessarily
       # the node name, the fqdn, or the hostname of the server.  This is a public API hook
       # which knife plugins use or inherit and override.
@@ -253,7 +248,6 @@
         Array(@name_args).first
       end
 
->>>>>>> a7f5c929
       def bootstrap_template
         # The order here is important. We want to check if we have the new Chef 12 option is set first.
         # Knife cloud plugins unfortunately all set a default option for the :distro so it should be at
