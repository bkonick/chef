#
# Author:: Lamont Granquist (<lamont@chef.io>)
# Copyright:: Copyright (c) 2014 Chef Software, Inc.
# License:: Apache License, Version 2.0
#
# Licensed under the Apache License, Version 2.0 (the "License");
# you may not use this file except in compliance with the License.
# You may obtain a copy of the License at
#
#     http://www.apache.org/licenses/LICENSE-2.0
#
# Unless required by applicable law or agreed to in writing, software
# distributed under the License is distributed on an "AS IS" BASIS,
# WITHOUT WARRANTIES OR CONDITIONS OF ANY KIND, either express or implied.
# See the License for the specific language governing permissions and
# limitations under the License.
#

<<<<<<< HEAD
=======
# XXX: mixing shellout into a mixin into classes has to be code smell
require 'chef/mixin/shell_out'
require 'chef/mixin/which'
require 'chef/chef_class'

>>>>>>> 8bf1304d
class Chef
  class Platform
    class ServiceHelpers
      class << self
        # This helper is mostly used to sort out the mess of different
        # linux mechanisms that can be used to start services.  It does
        # not necessarily need to linux-specific, but currently all our
        # other service providers are narrowly platform-specific with no
        # alternatives.
        #
        # NOTE: if a system has (for example) chkconfig installed then we
        # should report that chkconfig is installed.  The fact that a system
        # may also have systemd installed does not mean that we do not
        # report that systemd is also installed.  This module is purely for
        # discovery of all the alternatives, handling the priority of the
        # different services is NOT a design concern of this module.
        #
        def service_resource_providers
          providers = []

          if ::File.exist?(Chef.path_to("/usr/sbin/update-rc.d"))
            providers << :debian
          end

          if ::File.exist?(Chef.path_to("/usr/sbin/invoke-rc.d"))
            providers << :invokercd
          end

<<<<<<< HEAD
            if ::File.exist?("/sbin/initctl")
              service_resource_providers << :upstart
            end
=======
          if ::File.exist?(Chef.path_to("/sbin/insserv"))
            providers << :insserv
          end
>>>>>>> 8bf1304d

          # debian >= 6.0 has /etc/init but does not have upstart
          if ::File.exist?(Chef.path_to("/etc/init")) && ::File.exist?(Chef.path_to("/sbin/start"))
            providers << :upstart
          end

<<<<<<< HEAD
            if systemd_is_init?
              service_resource_providers << :systemd
            end
=======
          if ::File.exist?(Chef.path_to("/sbin/chkconfig"))
            providers << :redhat
          end
>>>>>>> 8bf1304d

          if systemd_sanity_check?
            providers << :systemd
          end

          providers
        end

        def config_for_service(service_name)
          configs = []

          if ::File.exist?(Chef.path_to("/etc/init.d/#{service_name}"))
            configs << :initd
          end

          if ::File.exist?(Chef.path_to("/etc/init/#{service_name}.conf"))
            configs << :upstart
          end

          if ::File.exist?(Chef.path_to("/etc/xinetd.d/#{service_name}"))
            configs << :xinetd
          end

          if ::File.exist?(Chef.path_to("/etc/rc.d/#{service_name}"))
            configs << :etc_rcd
          end

          if ::File.exist?(Chef.path_to("/usr/local/etc/rc.d/#{service_name}"))
            configs << :usr_local_etc_rcd
          end

          if has_systemd_service_unit?(service_name)
            configs << :systemd
          end

          configs
        end

        private

<<<<<<< HEAD
        def systemd_is_init?
          ::File.exist?("/proc/1/comm") &&
            IO.read("/proc/1/comm").chomp == "systemd"
=======
        def systemctl_path
          which("systemctl")
        end

        def systemd_sanity_check?
          systemctl_path && File.exist?(Chef.path_to("/proc/1/comm")) && File.open(Chef.path_to("/proc/1/comm")).gets.chomp == "systemd"
>>>>>>> 8bf1304d
        end

        def has_systemd_service_unit?(svc_name)
          %w( /etc /run /usr/lib ).any? do |cfg_base|
            ::File.exist?("#{cfg_base}/systemd/system/#{svc_name.gsub(/@.*$/, '@')}.service") ||
              ::File.exist?("#{cfg_base}/systemd/system/#{svc_name}") # TODO: Stop supporting non-service units
          end
<<<<<<< HEAD
=======
          # this splits off the suffix after the last dot to return "sshd"
          services += services.select {|s| s.match(/\.service$/) }.map { |s| s.sub(/(.*)\.service$/, '\1') }
        rescue Mixlib::ShellOut::ShellCommandFailed
          []
        end

        def platform_has_systemd_unit?(service_name)
          services = extract_systemd_services("#{systemctl_path} --all") +
            extract_systemd_services("#{systemctl_path} list-unit-files")
          services.include?(service_name)
        rescue Mixlib::ShellOut::ShellCommandFailed
          false
>>>>>>> 8bf1304d
        end
      end
    end
  end
end<|MERGE_RESOLUTION|>--- conflicted
+++ resolved
@@ -16,14 +16,8 @@
 # limitations under the License.
 #
 
-<<<<<<< HEAD
-=======
-# XXX: mixing shellout into a mixin into classes has to be code smell
-require 'chef/mixin/shell_out'
-require 'chef/mixin/which'
 require 'chef/chef_class'
 
->>>>>>> 8bf1304d
 class Chef
   class Platform
     class ServiceHelpers
@@ -52,33 +46,20 @@
             providers << :invokercd
           end
 
-<<<<<<< HEAD
-            if ::File.exist?("/sbin/initctl")
-              service_resource_providers << :upstart
-            end
-=======
+          if ::File.exist?(Chef.path_to("/sbin/initctl"))
+            service_resource_providers << :upstart
+          end
+
           if ::File.exist?(Chef.path_to("/sbin/insserv"))
             providers << :insserv
           end
->>>>>>> 8bf1304d
 
-          # debian >= 6.0 has /etc/init but does not have upstart
-          if ::File.exist?(Chef.path_to("/etc/init")) && ::File.exist?(Chef.path_to("/sbin/start"))
-            providers << :upstart
+          if systemd_is_init?
+            providers << :systemd
           end
 
-<<<<<<< HEAD
-            if systemd_is_init?
-              service_resource_providers << :systemd
-            end
-=======
           if ::File.exist?(Chef.path_to("/sbin/chkconfig"))
             providers << :redhat
-          end
->>>>>>> 8bf1304d
-
-          if systemd_sanity_check?
-            providers << :systemd
           end
 
           providers
@@ -116,18 +97,9 @@
 
         private
 
-<<<<<<< HEAD
         def systemd_is_init?
           ::File.exist?("/proc/1/comm") &&
             IO.read("/proc/1/comm").chomp == "systemd"
-=======
-        def systemctl_path
-          which("systemctl")
-        end
-
-        def systemd_sanity_check?
-          systemctl_path && File.exist?(Chef.path_to("/proc/1/comm")) && File.open(Chef.path_to("/proc/1/comm")).gets.chomp == "systemd"
->>>>>>> 8bf1304d
         end
 
         def has_systemd_service_unit?(svc_name)
@@ -135,21 +107,6 @@
             ::File.exist?("#{cfg_base}/systemd/system/#{svc_name.gsub(/@.*$/, '@')}.service") ||
               ::File.exist?("#{cfg_base}/systemd/system/#{svc_name}") # TODO: Stop supporting non-service units
           end
-<<<<<<< HEAD
-=======
-          # this splits off the suffix after the last dot to return "sshd"
-          services += services.select {|s| s.match(/\.service$/) }.map { |s| s.sub(/(.*)\.service$/, '\1') }
-        rescue Mixlib::ShellOut::ShellCommandFailed
-          []
-        end
-
-        def platform_has_systemd_unit?(service_name)
-          services = extract_systemd_services("#{systemctl_path} --all") +
-            extract_systemd_services("#{systemctl_path} list-unit-files")
-          services.include?(service_name)
-        rescue Mixlib::ShellOut::ShellCommandFailed
-          false
->>>>>>> 8bf1304d
         end
       end
     end
