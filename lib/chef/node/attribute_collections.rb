#--
# Author:: Daniel DeLeo (<dan@opscode.com>)
# Copyright:: Copyright (c) 2012 Opscode, Inc.
# License:: Apache License, Version 2.0
#
# Licensed under the Apache License, Version 2.0 (the "License");
# you may not use this file except in compliance with the License.
# You may obtain a copy of the License at
#
#     http://www.apache.org/licenses/LICENSE-2.0
#
# Unless required by applicable law or agreed to in writing, software
# distributed under the License is distributed on an "AS IS" BASIS,
# WITHOUT WARRANTIES OR CONDITIONS OF ANY KIND, either express or implied.
# See the License for the specific language governing permissions and
# limitations under the License.
#

class Chef
  class Node

    # == AttrArray
    # AttrArray is identical to Array, except that it keeps a reference to the
    # "root" (Chef::Node::Attribute) object, and will trigger a cache
    # invalidation on that object when mutated.
    class AttrArray < Array

      MUTATOR_METHODS = [
        :<<,
        :[]=,
        :clear,
        :collect!,
        :compact!,
        :default=,
        :default_proc=,
        :delete,
        :delete_at,
        :delete_if,
        :fill,
        :flatten!,
        :insert,
        :keep_if,
        :map!,
        :merge!,
        :pop,
        :push,
        :update,
        :reject!,
        :reverse!,
        :replace,
        :select!,
        :shift,
        :slice!,
        :sort!,
        :sort_by!,
        :uniq!,
        :unshift
      ]

      # For all of the methods that may mutate an Array, we override them to
      # also invalidate the cached merged_attributes on the root
      # Node::Attribute object.
      MUTATOR_METHODS.each do |mutator|
<<<<<<< HEAD
        class_eval(<<-METHOD_DEFN, __FILE__, __LINE__)
          def #{mutator}(*args, &block)
            root.reset_cache(root.top_level_breadcrumb)
            super
          end
        METHOD_DEFN
=======
        define_method(mutator) do |*args, &block|
          root.reset_cache(root.top_level_breadcrumb)
          super(*args, &block)
        end
>>>>>>> a7f5c929
      end

      attr_reader :root

      def initialize(root, data)
        @root = root
        super(data)
      end

      # For elements like Fixnums, true, nil...
      def safe_dup(e)
        e.dup
      rescue TypeError
        e
      end

      def dup
        Array.new(map {|e| safe_dup(e)})
      end

    end

    # == VividMash
    # VividMash is identical to a Mash, with a few exceptions:
    # * It has a reference to the root Chef::Node::Attribute to which it
    #   belongs, and will trigger cache invalidation on that object when
    #   mutated.
    # * It auto-vivifies, that is a reference to a missing element will result
    #   in the creation of a new VividMash for that key. (This only works when
    #   using the element reference method, `[]` -- other methods, such as
    #   #fetch, work as normal).
    # * It supports a set_unless flag (via the root Attribute object) which
    #   allows `||=` style behavior (`||=` does not work with
    #   auto-vivification). This is only implemented for #[]=; methods such as
    #   #store work as normal.
    # * attr_accessor style element set and get are supported via method_missing
    class VividMash < Mash
      attr_reader :root

      # Methods that mutate a VividMash. Each of them is overridden so that it
      # also invalidates the cached merged_attributes on the root Attribute
      # object.
      MUTATOR_METHODS = [
        :clear,
        :delete,
        :delete_if,
        :keep_if,
        :merge!,
        :update,
        :reject!,
        :replace,
        :select!,
        :shift
      ]

      # For all of the mutating methods on Mash, override them so that they
      # also invalidate the cached `merged_attributes` on the root Attribute
      # object.
      MUTATOR_METHODS.each do |mutator|
<<<<<<< HEAD
        class_eval(<<-METHOD_DEFN, __FILE__, __LINE__)
          def #{mutator}(*args, &block)
            root.reset_cache(root.top_level_breadcrumb)
            super
          end
        METHOD_DEFN
=======
        define_method(mutator) do |*args, &block|
          root.reset_cache(root.top_level_breadcrumb)
          super(*args, &block)
        end
>>>>>>> a7f5c929
      end

      def initialize(root, data={})
        @root = root
        super(data)
      end

      def [](key)
        root.top_level_breadcrumb ||= key
        value = super
        if !key?(key)
          value = self.class.new(root)
          self[key] = value
        else
          value
        end
      end

      def []=(key, value)
        root.top_level_breadcrumb ||= key
        if set_unless? && key?(key)
          self[key]
        else
          root.reset_cache(root.top_level_breadcrumb)
          super
        end
      end

      alias :attribute? :has_key?

      def method_missing(symbol, *args)
        # Calling `puts arg` implicitly calls #to_ary on `arg`. If `arg` does
        # not implement #to_ary, ruby recognizes it as a single argument, and
        # if it returns an Array, then ruby prints each element. If we don't
        # account for that here, we'll auto-vivify a VividMash for the key
        # :to_ary which creates an unwanted key and raises a TypeError.
        if symbol == :to_ary
          super
        elsif args.empty?
          self[symbol]
        elsif symbol.to_s =~ /=$/
          key_to_set = symbol.to_s[/^(.+)=$/, 1]
          self[key_to_set] = (args.length == 1 ? args[0] : args)
        else
          raise NoMethodError, "Undefined node attribute or method `#{symbol}' on `node'. To set an attribute, use `#{symbol}=value' instead."
        end
      end

      def set_unless?
        @root.set_unless?
      end

      def convert_key(key)
        super
      end

      # Mash uses #convert_value to mashify values on input.
      # We override it here to convert hash or array values to VividMash or
      # AttrArray for consistency and to ensure that the added parts of the
      # attribute tree will have the correct cache invalidation behavior.
      def convert_value(value)
        case value
        when VividMash
          value
        when Hash
          VividMash.new(root, value)
        when Array
          AttrArray.new(root, value)
        else
          value
        end
      end

      def dup
        Mash.new(self)
      end

    end

    # == MultiMash
    # This is a Hash-like object that contains multiple VividMashes in it.  Its
    # purpose is so that the user can descend into the mash and delete a subtree
    # from all of the Mash objects (used to delete all values in a subtree from
    # default, force_default, role_default and env_default at the same time).  The
    # assignment operator strictly does assignment (does no merging) and works
    # by deleting the subtree and then assigning to the last mash which passed in
    # the initializer.
    #
    # A lot of the complexity of this class comes from the fact that at any key
    # value some or all of the mashes may walk off their ends and become nil or
    # true or something.  The schema may change so that one precidence leve may
    # be 'true' object and another may be a VividMash.  It is also possible that
    # one or many of them may transition from VividMashes to Hashes or Arrays.
    #
    # It also supports the case where you may be deleting a key using node.rm
    # in which case if intermediate keys all walk off into nil then you don't want
    # to be autovivifying keys as you go.  On the other hand you may be using
    # node.force_default! in which case you'll wind up with a []= operator at the
    # end and you want autovivification, so we conditionally have to support either
    # operation.
    #
    # @todo: can we have an autovivify class that decorates a class that doesn't
    # autovivify or something so that the code is less awful?
    #
    class MultiMash
      attr_reader :root
      attr_reader :mashes
      attr_reader :opts
      attr_reader :primary_mash

      # Initialize with an array of mashes.  For the delete return value to work
      # properly the mashes must come from the same attribute level (i.e. all
      # override or all default, but not a mix of both).
      def initialize(root, primary_mash, mashes, opts={})
        @root = root
        @primary_mash = primary_mash
        @mashes = mashes
        @opts = opts
        @opts[:autovivify] = true if @opts[:autovivify].nil?
      end

      def [](key)
        # handle the secondary mashes
        new_mashes = []
        mashes.each do |mash|
          new_mash = safe_evalute_key(mash, key)
          # secondary mashes never autovivify so once they fall into nil, we just stop tracking them
          new_mashes.push(new_mash) unless new_mash.nil?
        end

        new_primary_mash = safe_evalute_key(primary_mash, key)

        if new_primary_mash.nil? && @opts[:autovivify]
          primary_mash[key] = VividMash.new(root)
          new_primary_mash = primary_mash[key]
        end

        MultiMash.new(root, new_primary_mash, new_mashes, opts)
      end

      def []=(key, value)
        if primary_mash.nil?
          # This theoretically should never happen since node#force_default! setter methods will autovivify and
          # node#rm methods do not end in #[]= operators.
          raise TypeError, "No autovivification was specified initially on a method chain ending in assignment"
        end
        ret = delete(key)
        primary_mash[key] = value
        ret
      end

      # mash.element('foo', 'bar') is the same as mash['foo']['bar']
      def element(key = nil, *subkeys)
        return self if key.nil?
        submash = self[key]
        subkeys.empty? ? submash : submash.element(*subkeys)
      end

      def delete(key)
        # the return value is a deep merge which is correct semantics when
        # merging between attributes on the same level (this would be incorrect
        # if passed both override and default attributes which would need hash_only
        # merging).
        ret = mashes.inject(Mash.new) do |merged, mash|
          Chef::Mixin::DeepMerge.merge(merged, mash)
        end
        ret = Chef::Mixin::DeepMerge.merge(ret, primary_mash)
        mashes.each do |mash|
          mash.delete(key) if mash.respond_to?(:delete)
        end
        primary_mash.delete(key) if primary_mash.respond_to?(:delete)
        ret[key]
      end

      private

      def safe_evalute_key(mash, key)
        if mash.respond_to?(:[])
          if mash.respond_to?(:has_key?)
            if mash.has_key?(key)
              return mash[key] if mash[key].respond_to?(:[])
            end
          elsif !mash[key].nil?
            return mash[key] if mash[key].respond_to?(:[])
          end
        end
        return nil
      end

    end

  end
end<|MERGE_RESOLUTION|>--- conflicted
+++ resolved
@@ -61,19 +61,10 @@
       # also invalidate the cached merged_attributes on the root
       # Node::Attribute object.
       MUTATOR_METHODS.each do |mutator|
-<<<<<<< HEAD
-        class_eval(<<-METHOD_DEFN, __FILE__, __LINE__)
-          def #{mutator}(*args, &block)
-            root.reset_cache(root.top_level_breadcrumb)
-            super
-          end
-        METHOD_DEFN
-=======
         define_method(mutator) do |*args, &block|
           root.reset_cache(root.top_level_breadcrumb)
           super(*args, &block)
         end
->>>>>>> a7f5c929
       end
 
       attr_reader :root
@@ -133,19 +124,10 @@
       # also invalidate the cached `merged_attributes` on the root Attribute
       # object.
       MUTATOR_METHODS.each do |mutator|
-<<<<<<< HEAD
-        class_eval(<<-METHOD_DEFN, __FILE__, __LINE__)
-          def #{mutator}(*args, &block)
-            root.reset_cache(root.top_level_breadcrumb)
-            super
-          end
-        METHOD_DEFN
-=======
         define_method(mutator) do |*args, &block|
           root.reset_cache(root.top_level_breadcrumb)
           super(*args, &block)
         end
->>>>>>> a7f5c929
       end
 
       def initialize(root, data={})
