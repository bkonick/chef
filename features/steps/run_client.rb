#
# Author:: Adam Jacob (<adam@opscode.com>)
# Copyright:: Copyright (c) 2008 Opscode, Inc.
# License:: Apache License, Version 2.0
#
# Licensed under the Apache License, Version 2.0 (the "License");
# you may not use this file except in compliance with the License.
# You may obtain a copy of the License at
# 
#     http://www.apache.org/licenses/LICENSE-2.0
# 
# Unless required by applicable law or agreed to in writing, software
# distributed under the License is distributed on an "AS IS" BASIS,
# WITHOUT WARRANTIES OR CONDITIONS OF ANY KIND, either express or implied.
# See the License for the specific language governing permissions and
# limitations under the License.
#

###
# When
###
When /^I run the chef\-client$/ do
  @log_level ||= ENV["LOG_LEVEL"] ? ENV["LOG_LEVEL"] : "error"
  @chef_args ||= ""
  @config_file ||= File.expand_path(File.join(File.dirname(__FILE__), '..', 'data', 'config', 'client.rb'))
  status = Chef::Mixin::Command.popen4(
    "chef-client -l #{@log_level} -c #{@config_file} #{@chef_args}") do |p, i, o, e|
    @stdout = o.gets(nil)
    @stderr = e.gets(nil)
  end
  @status = status
end

When /^I run the chef\-client with '(.+)'$/ do |args|
  @chef_args = args
  When "I run the chef-client"
end

When /^I run the chef\-client with '(.+)' for '(.+)' seconds$/ do |args, run_for|
  @chef_args = args
  When "I run the chef-client for '#{run_for}' seconds"
end

When /^I run the chef\-client for '(.+)' seconds$/ do |run_for|
  cid = fork { 
    sleep run_for.to_i
    client_pid = `ps ax | grep chef-client | grep -v grep | grep -v rake | grep -v cucumber | awk '{ print $1 }'`
    Process.kill("KILL", client_pid.to_i)
  } 
  When 'I run the chef-client'
  Process.waitpid2(cid)
end

When /^I run the chef\-client at log level '(.+)'$/ do |log_level|
  @log_level = log_level
  When "I run the chef-client"
end

When /^I run the chef\-client with config file '(.+)'$/ do |config_file|
  @config_file = config_file
  When "I run the chef-client"
end

When /^I run the chef\-client with logging to the file '(.+)'$/ do |log_file|
  
config_data = <<CONFIG
supportdir = File.expand_path(File.join(File.dirname(__FILE__), ".."))
tmpdir = File.expand_path(File.join(File.dirname(__FILE__), "..", "tmp"))

log_level        :debug
log_location     File.join(tmpdir, "silly-monkey.log")
file_cache_path  File.join(tmpdir, "cache")
ssl_verify_mode  :verify_none
registration_url "http://127.0.0.1:4000"
openid_url       "http://127.0.0.1:4001"
template_url     "http://127.0.0.1:4000"
remotefile_url   "http://127.0.0.1:4000"
search_url       "http://127.0.0.1:4000"
couchdb_database   'chef_integration'
CONFIG
  
  @config_file = File.expand_path(File.join(File.dirname(__FILE__), '..', 'data', 'config', 'client-with-logging.rb'))  
  File.open(@config_file, "w") do |file|
    file.write(config_data)
  end

  @cleanup_files << @config_file
  
  @status = Chef::Mixin::Command.popen4("chef-client -c #{@config_file}") do |p, i, o, e|
    @stdout = o.gets(nil)
    @stderr = e.gets(nil)
  end

  
end

###
# Then
###
Then /^the run should exit '(.+)'$/ do |exit_code|
<<<<<<< HEAD
  if ENV['LOG_LEVEL'] == 'debug'
    puts @status.inspect
    puts @status.exitstatus
  end

=======
>>>>>>> 06e5eb7d
  begin
    @status.exitstatus.should eql(exit_code.to_i)
  rescue 
    print_output
    raise
  end
  print_output if ENV["LOG_LEVEL"] == "debug"
end

Then /^the run should exit from being signaled$/ do 
  begin
    @status.signaled?.should == true
  rescue 
    print_output
    raise
  end
  print_output if ENV["LOG_LEVEL"] == "debug"
end


def print_output
  puts "--- run stdout:"
  puts @stdout
  puts "--- run stderr:"
  puts @stderr
end

Then /^'(.+)' should have '(.+)'$/ do |which, to_match|
  self.instance_variable_get("@#{which}".to_sym).should match(/#{to_match}/m)
end

Then /^'(.+)' should not have '(.+)'$/ do |which, to_match|
  self.instance_variable_get("@#{which}".to_sym).should_not match(/#{to_match}/m)
end

Then /^'(.+)' should appear on '(.+)' '(.+)' times$/ do |to_match, which, count|
  seen_count = 0
  self.instance_variable_get("@#{which}".to_sym).split("\n").each do |line|
    seen_count += 1 if line =~ /#{to_match}/
  end
  seen_count.should == count.to_i
end
<|MERGE_RESOLUTION|>--- conflicted
+++ resolved
@@ -98,14 +98,10 @@
 # Then
 ###
 Then /^the run should exit '(.+)'$/ do |exit_code|
-<<<<<<< HEAD
   if ENV['LOG_LEVEL'] == 'debug'
     puts @status.inspect
     puts @status.exitstatus
   end
-
-=======
->>>>>>> 06e5eb7d
   begin
     @status.exitstatus.should eql(exit_code.to_i)
   rescue 
