#
# Author:: Daniel DeLeo (<dan@kallistec.com>)
# Copyright:: Copyright (c) 2008 Opscode, Inc.
# License:: Apache License, Version 2.0
#
# Licensed under the Apache License, Version 2.0 (the "License");
# you may not use this file except in compliance with the License.
# You may obtain a copy of the License at
#
#     http://www.apache.org/licenses/LICENSE-2.0
#
# Unless required by applicable law or agreed to in writing, software
# distributed under the License is distributed on an "AS IS" BASIS,
# WITHOUT WARRANTIES OR CONDITIONS OF ANY KIND, either express or implied.
# See the License for the specific language governing permissions and
# limitations under the License.
#

require "chef/mixin/command"
require "chef/mixin/from_file"
require "chef/provider/git"
require "chef/provider/subversion"

class Chef
  class Provider
    class Deploy < Chef::Provider

      include Chef::Mixin::RecipeDefinitionDSLCore
      include Chef::Mixin::FromFile
      include Chef::Mixin::Command

      attr_reader :scm_provider, :release_path, :previous_release_path

      def initialize(new_resource, run_context)
        super(new_resource, run_context)

        # will resolve to ither git or svn based on resource attributes , 
        # and will create a resource corresponding to that provider 
        @scm_provider = new_resource.scm_provider.new(new_resource, run_context)

        # @configuration is not used by Deploy, it is only for backwards compat with
        # chef-deploy or capistrano hooks that might use it to get environment information
        @configuration = @new_resource.to_hash
        @configuration[:environment] = @configuration[:environment] && @configuration[:environment]["RAILS_ENV"]
      end

      def whyrun_supported?
        true
      end

      def load_current_resource
        @scm_provider.load_current_resource
        @release_path = @new_resource.deploy_to + "/releases/#{release_slug}"
      end

      def sudo(command,&block)
        execute(command, &block)
      end

      def run(command, &block)
        exec = execute(command, &block)
        exec.user(@new_resource.user) if @new_resource.user
        exec.group(@new_resource.group) if @new_resource.group
        exec.cwd(release_path) unless exec.cwd
        exec.environment(@new_resource.environment) unless exec.environment
        converge_by("execute #{command}") do
          exec
        end
      end

      def define_resource_requirements
        requirements.assert(:rollback) do |a|
          a.assertion { all_releases[-2] }
          a.failure_message(RuntimeError, "There is no release to rollback to!")
          #There is no reason to assume 2 deployments in a single chef run, hence fails in whyrun.
        end

        [ @new_resource.before_migrate, @new_resource.before_symlink, 
          @new_resource.before_restart, @new_resource.after_restart ].each do |script|
          requirements.assert(:deploy, :force_deploy) do |a|
            callback_file = "#{release_path}/#{script}"
            a.assertion do 
              if script && script.class == String
                ::File.exist?(callback_file)
              else
                true
              end
            end
            a.failure_message(RuntimeError, "Can't find your callback file #{callback_file}")
            a.whyrun("Would assume callback file #{callback_file} included in release")
          end
        end

      end

      def action_deploy
        save_release_state
        if deployed?(release_path )
          if current_release?(release_path ) 
            Chef::Log.debug("#{@new_resource} is the latest version")
          else
            rollback_to release_path
          end
        else

          with_rollback_on_error do
            deploy
          end
        end
      end

      def action_force_deploy
        if deployed?(release_path)
          converge_by("delete deployed app at #{release_path} prior to force-deploy") do 
            Chef::Log.info("Already deployed app at #{release_path}, forcing.")
            FileUtils.rm_rf(release_path)
            Chef::Log.info("#{@new_resource} forcing deploy of already deployed app at #{release_path}")
          end
        end

        # Alternatives:
        # * Move release_path directory before deploy and move it back when error occurs
        # * Rollback to previous commit
        # * Do nothing - because deploy is force, it will be retried in short time
        # Because last is simpliest, keep it
        deploy
      end

      def action_rollback
        rollback_to all_releases[-2]
      end

      def rollback_to(target_release_path)
        @release_path = target_release_path

        rp_index = all_releases.index(release_path)
        releases_to_nuke = all_releases[(rp_index + 1)..-1]

        rollback

        releases_to_nuke.each do |i|
          converge_by("roll back by removing release #{i}") do
            Chef::Log.info "#{@new_resource} removing release: #{i}"
            FileUtils.rm_rf i
          end
          release_deleted(i)
        end
      end

      def deploy
        enforce_ownership
        verify_directories_exist
        update_cached_repo # no converge-by - scm provider will dothis
        copy_cached_repo
        install_gems
        enforce_ownership
        callback(:before_migrate, @new_resource.before_migrate)
        migrate
        callback(:before_symlink, @new_resource.before_symlink)
        symlink
        callback(:before_restart, @new_resource.before_restart)
        restart
        callback(:after_restart, @new_resource.after_restart)
        cleanup!
        Chef::Log.info "#{@new_resource} deployed to #{@new_resource.deploy_to}"
      end

      def rollback
        Chef::Log.info "#{@new_resource} rolling back to previous release #{release_path}"
        symlink
        Chef::Log.info "#{@new_resource} restarting with previous release"
        restart
      end


      def callback(what, callback_code=nil)
        @collection = Chef::ResourceCollection.new
        case callback_code
        when Proc
          Chef::Log.info "#{@new_resource} running callback #{what}"
          recipe_eval(&callback_code)
        when String
          run_callback_from_file("#{release_path}/#{callback_code}")
        when nil
          run_callback_from_file("#{release_path}/deploy/#{what}.rb")
        end
      end

      def migrate
        run_symlinks_before_migrate

        if @new_resource.migrate
          enforce_ownership

          environment = @new_resource.environment
          env_info = environment && environment.map do |key_and_val|
            "#{key_and_val.first}='#{key_and_val.last}'"
          end.join(" ")

          converge_by("execute migration command #{@new_resource.migration_command}") do
            Chef::Log.info "#{@new_resource} migrating #{@new_resource.user} with environment #{env_info}"
            run_command(run_options(:command => @new_resource.migration_command, :cwd=>release_path, :log_level => :info))
          end
        end
      end

      def symlink
        purge_tempfiles_from_current_release
        link_tempfiles_to_current_release
        link_current_release_to_production
        Chef::Log.info "#{@new_resource} updated symlinks"
      end

      def restart
        if restart_cmd = @new_resource.restart_command
          if restart_cmd.kind_of?(Proc)
            Chef::Log.info("#{@new_resource} restarting app with embedded recipe")
            recipe_eval(&restart_cmd)
          else
            converge_by("restart app using command #{@new_resource.restart_command}") do
              Chef::Log.info("#{@new_resource} restarting app")
              run_command(run_options(:command => @new_resource.restart_command, :cwd => @new_resource.current_path))
            end
          end
        end
      end

      def cleanup!
<<<<<<< HEAD
        all_releases[0..-6].each do |old_release|
          converge_by("remove old release #{old_release}") do
            Chef::Log.info "#{@new_resource} removing old release #{old_release}"
            FileUtils.rm_rf(old_release)
          end
=======
        chop = -1 - @new_resource.keep_releases
        all_releases[0..chop].each do |old_release|
          Chef::Log.info "#{@new_resource} removing old release #{old_release}"
          FileUtils.rm_rf(old_release)
>>>>>>> baa9a78a
          release_deleted(old_release)
        end
      end

      def all_releases
        Dir.glob(@new_resource.deploy_to + "/releases/*").sort
      end

      def update_cached_repo
        if @new_resource.svn_force_export
        # TODO assertion, non-recoverable - @scm_provider must be svn if force_export?
          svn_force_export
        else
          run_scm_sync
        end
      end

      def run_scm_sync
        @scm_provider.run_action(:sync)
      end

      def svn_force_export
        Chef::Log.info "#{@new_resource} exporting source repository"
        @scm_provider.run_action(:force_export)
      end

      def copy_cached_repo
        target_dir_path = @new_resource.deploy_to + "/releases"
        converge_by("deploy from repo to #{@target_dir_path} ") do
          FileUtils.mkdir_p(target_dir_path)
          run_command(:command => "cp -RPp #{::File.join(@new_resource.destination, ".")} #{release_path}")
          Chef::Log.info "#{@new_resource} copied the cached checkout to #{release_path}"
          release_created(release_path)
        end
      end

      def enforce_ownership
        converge_by("force ownership of #{@new_resource.deploy_to} to #{@new_resource.group}:#{@new_resource.user}") do
          FileUtils.chown_R(@new_resource.user, @new_resource.group, @new_resource.deploy_to)
          Chef::Log.info("#{@new_resource} set user to #{@new_resource.user}") if @new_resource.user
          Chef::Log.info("#{@new_resource} set group to #{@new_resource.group}") if @new_resource.group
        end
      end

      def verify_directories_exist
        create_dir_unless_exists(@new_resource.deploy_to)
        create_dir_unless_exists(@new_resource.shared_path)
      end

      def link_current_release_to_production
        converge_by(["remove existing link at #{@new_resource.current_path}", 
                    "link release #{release_path} into production at #{@new_resource.current_path}"]) do
          FileUtils.rm_f(@new_resource.current_path)
          begin
            FileUtils.ln_sf(release_path, @new_resource.current_path)
            rescue => e
              raise Chef::Exceptions::FileNotFound.new("Cannot symlink current release to production: #{e.message}")
            end
          Chef::Log.info "#{@new_resource} linked release #{release_path} into production at #{@new_resource.current_path}"
        end
        enforce_ownership
      end

      def run_symlinks_before_migrate
        links_info = @new_resource.symlink_before_migrate.map { |src, dst| "#{src} => #{dst}" }.join(", ")
        converge_by("make pre-migration symliinks: #{links_info}") do
          @new_resource.symlink_before_migrate.each do |src, dest|
            begin
              FileUtils.ln_sf(@new_resource.shared_path + "/#{src}", release_path + "/#{dest}")
            rescue => e
              raise Chef::Exceptions::FileNotFound.new("Cannot symlink #{@new_resource.shared_path}/#{src} to #{release_path}/#{dest} before migrate: #{e.message}")
            end
          end
          Chef::Log.info "#{@new_resource} made pre-migration symlinks"
        end
      end

      def link_tempfiles_to_current_release
        dirs_info = @new_resource.create_dirs_before_symlink.join(",")
        @new_resource.create_dirs_before_symlink.each do |dir| 
          create_dir_unless_exists(release_path + "/#{dir}")
        end
        Chef::Log.info("#{@new_resource} created directories before symlinking: #{dirs_info}")

        links_info = @new_resource.symlinks.map { |src, dst| "#{src} => #{dst}" }.join(", ")
        converge_by("link shared paths into current release:  #{links_info}") do
          @new_resource.symlinks.each do |src, dest|
            begin
              FileUtils.ln_sf(::File.join(@new_resource.shared_path, src), ::File.join(release_path, dest))
            rescue => e
              raise Chef::Exceptions::FileNotFound.new("Cannot symlink shared data #{::File.join(@new_resource.shared_path, src)} to #{::File.join(release_path, dest)}: #{e.message}")
            end
          end
          Chef::Log.info("#{@new_resource} linked shared paths into current release: #{links_info}")
        end
        run_symlinks_before_migrate
        enforce_ownership
      end

      def create_dirs_before_symlink
      end

      def purge_tempfiles_from_current_release
        log_info = @new_resource.purge_before_symlink.join(", ")
        converge_by("purge directories in checkout #{log_info}") do
          @new_resource.purge_before_symlink.each { |dir| FileUtils.rm_rf(release_path + "/#{dir}") }
          Chef::Log.info("#{@new_resource} purged directories in checkout #{log_info}")
        end
      end

      protected

      # Internal callback, called after copy_cached_repo.
      # Override if you need to keep state externally.
      # Note that YOU are responsible for implementing whyrun-friendly behavior 
      # in any actions you take in this callback. 
      def release_created(release_path)
      end

      # Note that YOU are responsible for using appropriate whyrun nomenclature
      # Override if you need to keep state externally.
      # Note that YOU are responsible for implementing whyrun-friendly behavior 
      # in any actions you take in this callback. 
      def release_deleted(release_path)
      end

      def release_slug
        raise Chef::Exceptions::Override, "You must override release_slug in #{self.to_s}"
      end

      def install_gems
        gem_resource_collection_runner.converge
      end

      def gem_resource_collection_runner
        gems_collection = Chef::ResourceCollection.new
        gem_packages.each { |rbgem| gems_collection << rbgem }
        gems_run_context = run_context.dup
        gems_run_context.resource_collection = gems_collection
        Chef::Runner.new(gems_run_context)
      end

      def gem_packages
        return [] unless ::File.exist?("#{release_path}/gems.yml")
        gems = YAML.load(IO.read("#{release_path}/gems.yml"))

        gems.map do |g|
          r = Chef::Resource::GemPackage.new(g[:name], run_context)
          r.version g[:version]
          r.action :install
          r.source "http://gems.github.com"
          r
        end
      end

      def run_options(run_opts={})
        run_opts[:user] = @new_resource.user if @new_resource.user
        run_opts[:group] = @new_resource.group if @new_resource.group
        run_opts[:environment] = @new_resource.environment if @new_resource.environment
        run_opts[:log_tag] = @new_resource.to_s
        run_opts[:log_level] ||= :debug
        if run_opts[:log_level] == :info
          if STDOUT.tty? && !Chef::Config[:daemon] && Chef::Log.info?
            run_opts[:live_stream] = STDOUT
          end
        end
        run_opts
      end

      def run_callback_from_file(callback_file)
        if ::File.exist?(callback_file)
          Dir.chdir(release_path) do
            Chef::Log.info "#{@new_resource} running deploy hook #{callback_file}"
            recipe_eval { from_file(callback_file) }
          end
        end
      end

      def create_dir_unless_exists(dir)
        if ::File.directory?(dir)
          Chef::Log.debug "#{@new_resource} not creating #{dir} because it already exists"
          return false
        end
        converge_by("create new directory #{dir}") do
          begin
            FileUtils.mkdir_p(dir)
            Chef::Log.debug "#{@new_resource} created directory #{dir}"
            if @new_resource.user
              FileUtils.chown(@new_resource.user, nil, dir)
              Chef::Log.debug("#{@new_resource} set user to #{@new_resource.user} for #{dir}")
            end
            if @new_resource.group
              FileUtils.chown(nil, @new_resource.group, dir)
              Chef::Log.debug("#{@new_resource} set group to #{@new_resource.group} for #{dir}")
            end
          rescue => e
            raise Chef::Exceptions::FileNotFound.new("Cannot create directory #{dir}: #{e.message}")
          end
        end
      end

      def with_rollback_on_error
        yield
      rescue ::Exception => e
        if @new_resource.rollback_on_error
          Chef::Log.warn "Error on deploying #{release_path}: #{e.message}" 
          failed_release = release_path
        
          if previous_release_path
            @release_path = previous_release_path
            rollback
          end
          converge_by("remove failed deploy #{failed_release}") do
            Chef::Log.info "Removing failed deploy #{failed_release}"
            FileUtils.rm_rf failed_release
          end
          release_deleted(failed_release)
        end
        
        raise
      end

      def save_release_state
        if ::File.exists?(@new_resource.current_path)
          release = ::File.readlink(@new_resource.current_path)
          @previous_release_path = release if ::File.exists?(release)
        end
      end

      def deployed?(release)
        all_releases.include?(release)
      end

      def current_release?(release)
        @previous_release_path == release
      end
    end
  end
end<|MERGE_RESOLUTION|>--- conflicted
+++ resolved
@@ -226,18 +226,12 @@
       end
 
       def cleanup!
-<<<<<<< HEAD
-        all_releases[0..-6].each do |old_release|
+        chop = -1 - @new_resource.keep_releases
+        all_releases[0..chop].each do |old_release|
           converge_by("remove old release #{old_release}") do
             Chef::Log.info "#{@new_resource} removing old release #{old_release}"
             FileUtils.rm_rf(old_release)
           end
-=======
-        chop = -1 - @new_resource.keep_releases
-        all_releases[0..chop].each do |old_release|
-          Chef::Log.info "#{@new_resource} removing old release #{old_release}"
-          FileUtils.rm_rf(old_release)
->>>>>>> baa9a78a
           release_deleted(old_release)
         end
       end
