--- conflicted
+++ resolved
@@ -118,13 +118,12 @@
       end
     end
 
-<<<<<<< HEAD
     after(:all) do
       load File.join(File.dirname(__FILE__), "..", "..", "..", "lib", "chef", "config.rb")
-=======
+    end
+
     after(:each) do
       Chef::Config.configuration = @original_config
->>>>>>> c95592e0
     end
 
     it "should not accept a group name or id for group with spaces and multiple backslashes" do
