--- conflicted
+++ resolved
@@ -53,40 +53,6 @@
 
   let(:config_filename_ifcfg) { "/etc/network/interfaces.d/ifcfg-#{new_resource.device}" }
 
-<<<<<<< HEAD
-  describe "generate_config for action_add" do
-
-    let(:config_file_ifaces) { StringIO.new }
-
-    let(:config_file_ifcfg) { StringIO.new }
-
-    before do
-      expect(FileUtils).to receive(:cp)
-      expect(File).to receive(:open).with(config_filename_ifaces).and_return(StringIO.new)
-      expect(File).to receive(:open).with(config_filename_ifaces, "w").and_yield(config_file_ifaces)
-      expect(File).to receive(:new).with(config_filename_ifcfg, "w").and_return(config_file_ifcfg)
-      expect(File).to receive(:exist?).with(config_filename_ifaces).and_return(true)
-    end
-
-    it "should create network-scripts directory" do
-      expect(File).to receive(:directory?).with(File.dirname(config_filename_ifcfg)).and_return(false)
-      expect(Dir).to receive(:mkdir).with(File.dirname(config_filename_ifcfg))
-      provider.run_action(:add)
-    end
-
-    it "should write configure network-scripts directory" do
-      expect(File).to receive(:directory?).with(File.dirname(config_filename_ifcfg)).and_return(true)
-      provider.run_action(:add)
-      expect(config_file_ifaces.string).to match(/^\s*source\s+\/etc\/network\/interfaces[.]d\/[*]\s*$/)
-    end
-
-    it "should write a network-script" do
-      expect(File).to receive(:directory?).with(File.dirname(config_filename_ifcfg)).and_return(true)
-      provider.run_action(:add)
-      expect(config_file_ifcfg.string).to match(/^iface eth0 inet static\s*$/)
-      expect(config_file_ifcfg.string).to match(/^\s+address 10\.0\.0\.1\s*$/)
-      expect(config_file_ifcfg.string).to match(/^\s+netmask 255\.255\.254\.0\s*$/)
-=======
   describe "generate_config" do
 
     context "when writing a file" do
@@ -345,7 +311,6 @@
           end
         end
       end
->>>>>>> cacf2a53
     end
   end
 
