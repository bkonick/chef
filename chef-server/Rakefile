require 'rubygems'
require 'rake/rdoctask'

require 'merb-core'
require 'merb-core/tasks/merb'
require 'spec'
require 'spec/rake/spectask'
require 'chef'

include FileUtils

GEM = "chef-server"
<<<<<<< HEAD
CHEF_SERVER_VERSION = "0.5.5"
AUTHOR = "Opscode"
EMAIL = "chef@opscode.com"
HOMEPAGE = "http://wiki.opscode.com/display/chef"
SUMMARY = "A systems integration framework, built to bring the benefits of configuration management to your entire infrastructure."

# Load the basic runtime dependencies; this will include 
# any plugins and therefore plugin rake tasks.
init_env = ENV['MERB_ENV'] || 'rake'
Merb.load_dependencies(:environment => init_env)
     
# Get Merb plugins and dependencies
Merb::Plugins.rakefiles.each { |r| require r } 
=======
CHEF_SERVER_VERSION = "0.5.7"
AUTHOR = "Adam Jacob"
EMAIL = "adam@opscode.com"
HOMEPAGE = "http://wiki.opscode.com/display/chef"
SUMMARY = "A systems integration framework, built to bring the benefits of configuration management to your entire infrastructure."

spec = Gem::Specification.new do |s|
  s.name = GEM
  s.version = CHEF_SERVER_VERSION
  s.platform = Gem::Platform::RUBY
  s.has_rdoc = true
  s.extra_rdoc_files = ["README.txt", "LICENSE" ]
  s.summary = SUMMARY
  s.description = s.summary
  s.author = AUTHOR
  s.email = EMAIL
  s.homepage = HOMEPAGE
  
  s.add_dependency "stomp"
  s.add_dependency "stompserver"
  s.add_dependency "ferret"
  s.add_dependency "merb-core"
  s.add_dependency "merb-haml"
  s.add_dependency "merb-assets"
  s.add_dependency "merb-helpers"
  s.add_dependency "mongrel"
  s.add_dependency "haml"
  s.add_dependency "ruby-openid"
  s.add_dependency "json"
  s.add_dependency "syntax"
  
  s.bindir       = "bin"
  s.executables  = %w( chef-indexer chef-server )
  
  s.files = %w(LICENSE README.txt Rakefile) + Dir.glob("{lib}/**/*")
end
>>>>>>> 5bb2941c

# Load any app level custom rakefile extensions from lib/tasks
tasks_path = File.join(File.dirname(__FILE__), "lib", "tasks")
rake_files = Dir["#{tasks_path}/*.rake"]
rake_files.each{|rake_file| load rake_file }

desc "Start runner environment"
task :merb_env do
  Merb.start_environment(:environment => init_env, :adapter => 'runner')
end

require 'spec/rake/spectask'
require 'merb-core/test/tasks/spectasks'
desc 'Default: run spec examples'
task :default => 'spec'

##############################################################################
# ADD YOUR CUSTOM TASKS IN /lib/tasks
# NAME YOUR RAKE FILES file_name.rake
##############################################################################<|MERGE_RESOLUTION|>--- conflicted
+++ resolved
@@ -10,8 +10,7 @@
 include FileUtils
 
 GEM = "chef-server"
-<<<<<<< HEAD
-CHEF_SERVER_VERSION = "0.5.5"
+CHEF_SERVER_VERSION = "0.5.7"
 AUTHOR = "Opscode"
 EMAIL = "chef@opscode.com"
 HOMEPAGE = "http://wiki.opscode.com/display/chef"
@@ -24,44 +23,6 @@
      
 # Get Merb plugins and dependencies
 Merb::Plugins.rakefiles.each { |r| require r } 
-=======
-CHEF_SERVER_VERSION = "0.5.7"
-AUTHOR = "Adam Jacob"
-EMAIL = "adam@opscode.com"
-HOMEPAGE = "http://wiki.opscode.com/display/chef"
-SUMMARY = "A systems integration framework, built to bring the benefits of configuration management to your entire infrastructure."
-
-spec = Gem::Specification.new do |s|
-  s.name = GEM
-  s.version = CHEF_SERVER_VERSION
-  s.platform = Gem::Platform::RUBY
-  s.has_rdoc = true
-  s.extra_rdoc_files = ["README.txt", "LICENSE" ]
-  s.summary = SUMMARY
-  s.description = s.summary
-  s.author = AUTHOR
-  s.email = EMAIL
-  s.homepage = HOMEPAGE
-  
-  s.add_dependency "stomp"
-  s.add_dependency "stompserver"
-  s.add_dependency "ferret"
-  s.add_dependency "merb-core"
-  s.add_dependency "merb-haml"
-  s.add_dependency "merb-assets"
-  s.add_dependency "merb-helpers"
-  s.add_dependency "mongrel"
-  s.add_dependency "haml"
-  s.add_dependency "ruby-openid"
-  s.add_dependency "json"
-  s.add_dependency "syntax"
-  
-  s.bindir       = "bin"
-  s.executables  = %w( chef-indexer chef-server )
-  
-  s.files = %w(LICENSE README.txt Rakefile) + Dir.glob("{lib}/**/*")
-end
->>>>>>> 5bb2941c
 
 # Load any app level custom rakefile extensions from lib/tasks
 tasks_path = File.join(File.dirname(__FILE__), "lib", "tasks")
